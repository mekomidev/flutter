--- conflicted
+++ resolved
@@ -388,10 +388,7 @@
     Color activeColor,
     Color inactiveColor,
     double iconSize,
-<<<<<<< HEAD
-=======
     double compactIconSize,
->>>>>>> 0c44e40a
     Border border,
     int currentIndex,
     ValueChanged<int> onTap,
